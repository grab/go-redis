package redis

import (
	"context"
	"errors"
	"io"
	"time"

	"github.com/go-redis/redis/v8/internal"
)

func usePrecise(dur time.Duration) bool {
	return dur < time.Second || dur%time.Second != 0
}

func formatMs(dur time.Duration) int64 {
	if dur > 0 && dur < time.Millisecond {
		internal.Logger.Printf(
			"specified duration is %s, but minimal supported value is %s",
			dur, time.Millisecond,
		)
	}
	return int64(dur / time.Millisecond)
}

func formatSec(dur time.Duration) int64 {
	if dur > 0 && dur < time.Second {
		internal.Logger.Printf(
			"specified duration is %s, but minimal supported value is %s",
			dur, time.Second,
		)
	}
	return int64(dur / time.Second)
}

func appendArgs(dst, src []interface{}) []interface{} {
	if len(src) == 1 {
		switch v := src[0].(type) {
		case []string:
			for _, s := range v {
				dst = append(dst, s)
			}
			return dst
		case map[string]interface{}:
			for k, v := range v {
				dst = append(dst, k, v)
			}
			return dst
		}
	}

	dst = append(dst, src...)
	return dst
}

type Cmdable interface {
	Pipeline() Pipeliner
	Pipelined(ctx context.Context, fn func(Pipeliner) error) ([]Cmder, error)

	TxPipelined(ctx context.Context, fn func(Pipeliner) error) ([]Cmder, error)
	TxPipeline() Pipeliner

	Command(ctx context.Context) *CommandsInfoCmd
	ClientGetName(ctx context.Context) *StringCmd
	Echo(ctx context.Context, message interface{}) *StringCmd
	Ping(ctx context.Context) *StatusCmd
	Quit(ctx context.Context) *StatusCmd
	Del(ctx context.Context, keys ...string) *IntCmd
	Unlink(ctx context.Context, keys ...string) *IntCmd
	Dump(ctx context.Context, key string) *StringCmd
	Exists(ctx context.Context, keys ...string) *IntCmd
	Expire(ctx context.Context, key string, expiration time.Duration) *BoolCmd
	ExpireAt(ctx context.Context, key string, tm time.Time) *BoolCmd
	Keys(ctx context.Context, pattern string) *StringSliceCmd
	Migrate(ctx context.Context, host, port, key string, db int, timeout time.Duration) *StatusCmd
	Move(ctx context.Context, key string, db int) *BoolCmd
	ObjectRefCount(ctx context.Context, key string) *IntCmd
	ObjectEncoding(ctx context.Context, key string) *StringCmd
	ObjectIdleTime(ctx context.Context, key string) *DurationCmd
	Persist(ctx context.Context, key string) *BoolCmd
	PExpire(ctx context.Context, key string, expiration time.Duration) *BoolCmd
	PExpireAt(ctx context.Context, key string, tm time.Time) *BoolCmd
	PTTL(ctx context.Context, key string) *DurationCmd
	RandomKey(ctx context.Context) *StringCmd
	Rename(ctx context.Context, key, newkey string) *StatusCmd
	RenameNX(ctx context.Context, key, newkey string) *BoolCmd
	Restore(ctx context.Context, key string, ttl time.Duration, value string) *StatusCmd
	RestoreReplace(ctx context.Context, key string, ttl time.Duration, value string) *StatusCmd
	Sort(ctx context.Context, key string, sort *Sort) *StringSliceCmd
	SortStore(ctx context.Context, key, store string, sort *Sort) *IntCmd
	SortInterfaces(ctx context.Context, key string, sort *Sort) *SliceCmd
	Touch(ctx context.Context, keys ...string) *IntCmd
	TTL(ctx context.Context, key string) *DurationCmd
	Type(ctx context.Context, key string) *StatusCmd
	Append(ctx context.Context, key, value string) *IntCmd
	Decr(ctx context.Context, key string) *IntCmd
	DecrBy(ctx context.Context, key string, decrement int64) *IntCmd
	Get(ctx context.Context, key string) *StringCmd
	GetRange(ctx context.Context, key string, start, end int64) *StringCmd
	GetSet(ctx context.Context, key string, value interface{}) *StringCmd
	Incr(ctx context.Context, key string) *IntCmd
	IncrBy(ctx context.Context, key string, value int64) *IntCmd
	IncrByFloat(ctx context.Context, key string, value float64) *FloatCmd
	MGet(ctx context.Context, keys ...string) *SliceCmd
	MSet(ctx context.Context, values ...interface{}) *StatusCmd
	MSetNX(ctx context.Context, values ...interface{}) *BoolCmd
	Set(ctx context.Context, key string, value interface{}, expiration time.Duration) *StatusCmd
	SetNX(ctx context.Context, key string, value interface{}, expiration time.Duration) *BoolCmd
	SetXX(ctx context.Context, key string, value interface{}, expiration time.Duration) *BoolCmd
	SetRange(ctx context.Context, key string, offset int64, value string) *IntCmd
	StrLen(ctx context.Context, key string) *IntCmd

	GetBit(ctx context.Context, key string, offset int64) *IntCmd
	SetBit(ctx context.Context, key string, offset int64, value int) *IntCmd
	BitCount(ctx context.Context, key string, bitCount *BitCount) *IntCmd
	BitOpAnd(ctx context.Context, destKey string, keys ...string) *IntCmd
	BitOpOr(ctx context.Context, destKey string, keys ...string) *IntCmd
	BitOpXor(ctx context.Context, destKey string, keys ...string) *IntCmd
	BitOpNot(ctx context.Context, destKey string, key string) *IntCmd
	BitPos(ctx context.Context, key string, bit int64, pos ...int64) *IntCmd
	BitField(ctx context.Context, key string, args ...interface{}) *IntSliceCmd

	Scan(ctx context.Context, cursor uint64, match string, count int64) *ScanCmd
	SScan(ctx context.Context, key string, cursor uint64, match string, count int64) *ScanCmd
	HScan(ctx context.Context, key string, cursor uint64, match string, count int64) *ScanCmd
	ZScan(ctx context.Context, key string, cursor uint64, match string, count int64) *ScanCmd

	HDel(ctx context.Context, key string, fields ...string) *IntCmd
	HExists(ctx context.Context, key, field string) *BoolCmd
	HGet(ctx context.Context, key, field string) *StringCmd
	HGetAll(ctx context.Context, key string) *StringStringMapCmd
	HIncrBy(ctx context.Context, key, field string, incr int64) *IntCmd
	HIncrByFloat(ctx context.Context, key, field string, incr float64) *FloatCmd
	HKeys(ctx context.Context, key string) *StringSliceCmd
	HLen(ctx context.Context, key string) *IntCmd
	HMGet(ctx context.Context, key string, fields ...string) *SliceCmd
	HSet(ctx context.Context, key string, values ...interface{}) *IntCmd
	HMSet(ctx context.Context, key string, values ...interface{}) *BoolCmd
	HSetNX(ctx context.Context, key, field string, value interface{}) *BoolCmd
	HVals(ctx context.Context, key string) *StringSliceCmd

	BLPop(ctx context.Context, timeout time.Duration, keys ...string) *StringSliceCmd
	BRPop(ctx context.Context, timeout time.Duration, keys ...string) *StringSliceCmd
	BRPopLPush(ctx context.Context, source, destination string, timeout time.Duration) *StringCmd
	LIndex(ctx context.Context, key string, index int64) *StringCmd
	LInsert(ctx context.Context, key, op string, pivot, value interface{}) *IntCmd
	LInsertBefore(ctx context.Context, key string, pivot, value interface{}) *IntCmd
	LInsertAfter(ctx context.Context, key string, pivot, value interface{}) *IntCmd
	LLen(ctx context.Context, key string) *IntCmd
	LPop(ctx context.Context, key string) *StringCmd
	LPush(ctx context.Context, key string, values ...interface{}) *IntCmd
	LPushX(ctx context.Context, key string, values ...interface{}) *IntCmd
	LRange(ctx context.Context, key string, start, stop int64) *StringSliceCmd
	LRem(ctx context.Context, key string, count int64, value interface{}) *IntCmd
	LSet(ctx context.Context, key string, index int64, value interface{}) *StatusCmd
	LTrim(ctx context.Context, key string, start, stop int64) *StatusCmd
	RPop(ctx context.Context, key string) *StringCmd
	RPopLPush(ctx context.Context, source, destination string) *StringCmd
	RPush(ctx context.Context, key string, values ...interface{}) *IntCmd
	RPushX(ctx context.Context, key string, values ...interface{}) *IntCmd

	SAdd(ctx context.Context, key string, members ...interface{}) *IntCmd
	SCard(ctx context.Context, key string) *IntCmd
	SDiff(ctx context.Context, keys ...string) *StringSliceCmd
	SDiffStore(ctx context.Context, destination string, keys ...string) *IntCmd
	SInter(ctx context.Context, keys ...string) *StringSliceCmd
	SInterStore(ctx context.Context, destination string, keys ...string) *IntCmd
	SIsMember(ctx context.Context, key string, member interface{}) *BoolCmd
	SMembers(ctx context.Context, key string) *StringSliceCmd
	SMembersMap(ctx context.Context, key string) *StringStructMapCmd
	SMove(ctx context.Context, source, destination string, member interface{}) *BoolCmd
	SPop(ctx context.Context, key string) *StringCmd
	SPopN(ctx context.Context, key string, count int64) *StringSliceCmd
	SRandMember(ctx context.Context, key string) *StringCmd
	SRandMemberN(ctx context.Context, key string, count int64) *StringSliceCmd
	SRem(ctx context.Context, key string, members ...interface{}) *IntCmd
	SUnion(ctx context.Context, keys ...string) *StringSliceCmd
	SUnionStore(ctx context.Context, destination string, keys ...string) *IntCmd

	XAdd(ctx context.Context, a *XAddArgs) *StringCmd
	XDel(ctx context.Context, stream string, ids ...string) *IntCmd
	XLen(ctx context.Context, stream string) *IntCmd
	XRange(ctx context.Context, stream, start, stop string) *XMessageSliceCmd
	XRangeN(ctx context.Context, stream, start, stop string, count int64) *XMessageSliceCmd
	XRevRange(ctx context.Context, stream string, start, stop string) *XMessageSliceCmd
	XRevRangeN(ctx context.Context, stream string, start, stop string, count int64) *XMessageSliceCmd
	XRead(ctx context.Context, a *XReadArgs) *XStreamSliceCmd
	XReadStreams(ctx context.Context, streams ...string) *XStreamSliceCmd
	XGroupCreate(ctx context.Context, stream, group, start string) *StatusCmd
	XGroupCreateMkStream(ctx context.Context, stream, group, start string) *StatusCmd
	XGroupSetID(ctx context.Context, stream, group, start string) *StatusCmd
	XGroupDestroy(ctx context.Context, stream, group string) *IntCmd
	XGroupDelConsumer(ctx context.Context, stream, group, consumer string) *IntCmd
	XReadGroup(ctx context.Context, a *XReadGroupArgs) *XStreamSliceCmd
	XAck(ctx context.Context, stream, group string, ids ...string) *IntCmd
	XPending(ctx context.Context, stream, group string) *XPendingCmd
	XPendingExt(ctx context.Context, a *XPendingExtArgs) *XPendingExtCmd
	XClaim(ctx context.Context, a *XClaimArgs) *XMessageSliceCmd
	XClaimJustID(ctx context.Context, a *XClaimArgs) *StringSliceCmd
	XTrim(ctx context.Context, key string, maxLen int64) *IntCmd
	XTrimApprox(ctx context.Context, key string, maxLen int64) *IntCmd
	XInfoGroups(ctx context.Context, key string) *XInfoGroupsCmd

	BZPopMax(ctx context.Context, timeout time.Duration, keys ...string) *ZWithKeyCmd
	BZPopMin(ctx context.Context, timeout time.Duration, keys ...string) *ZWithKeyCmd
	ZAdd(ctx context.Context, key string, members ...*Z) *IntCmd
	ZAddNX(ctx context.Context, key string, members ...*Z) *IntCmd
	ZAddXX(ctx context.Context, key string, members ...*Z) *IntCmd
	ZAddCh(ctx context.Context, key string, members ...*Z) *IntCmd
	ZAddNXCh(ctx context.Context, key string, members ...*Z) *IntCmd
	ZAddXXCh(ctx context.Context, key string, members ...*Z) *IntCmd
	ZIncr(ctx context.Context, key string, member *Z) *FloatCmd
	ZIncrNX(ctx context.Context, key string, member *Z) *FloatCmd
	ZIncrXX(ctx context.Context, key string, member *Z) *FloatCmd
	ZCard(ctx context.Context, key string) *IntCmd
	ZCount(ctx context.Context, key, min, max string) *IntCmd
	ZLexCount(ctx context.Context, key, min, max string) *IntCmd
	ZIncrBy(ctx context.Context, key string, increment float64, member string) *FloatCmd
	ZInterStore(ctx context.Context, destination string, store *ZStore) *IntCmd
	ZPopMax(ctx context.Context, key string, count ...int64) *ZSliceCmd
	ZPopMin(ctx context.Context, key string, count ...int64) *ZSliceCmd
	ZRange(ctx context.Context, key string, start, stop int64) *StringSliceCmd
	ZRangeWithScores(ctx context.Context, key string, start, stop int64) *ZSliceCmd
	ZRangeByScore(ctx context.Context, key string, opt *ZRangeBy) *StringSliceCmd
	ZRangeByLex(ctx context.Context, key string, opt *ZRangeBy) *StringSliceCmd
	ZRangeByScoreWithScores(ctx context.Context, key string, opt *ZRangeBy) *ZSliceCmd
	ZRank(ctx context.Context, key, member string) *IntCmd
	ZRem(ctx context.Context, key string, members ...interface{}) *IntCmd
	ZRemRangeByRank(ctx context.Context, key string, start, stop int64) *IntCmd
	ZRemRangeByScore(ctx context.Context, key, min, max string) *IntCmd
	ZRemRangeByLex(ctx context.Context, key, min, max string) *IntCmd
	ZRevRange(ctx context.Context, key string, start, stop int64) *StringSliceCmd
	ZRevRangeWithScores(ctx context.Context, key string, start, stop int64) *ZSliceCmd
	ZRevRangeByScore(ctx context.Context, key string, opt *ZRangeBy) *StringSliceCmd
	ZRevRangeByLex(ctx context.Context, key string, opt *ZRangeBy) *StringSliceCmd
	ZRevRangeByScoreWithScores(ctx context.Context, key string, opt *ZRangeBy) *ZSliceCmd
	ZRevRank(ctx context.Context, key, member string) *IntCmd
	ZScore(ctx context.Context, key, member string) *FloatCmd
	ZUnionStore(ctx context.Context, dest string, store *ZStore) *IntCmd

	PFAdd(ctx context.Context, key string, els ...interface{}) *IntCmd
	PFCount(ctx context.Context, keys ...string) *IntCmd
	PFMerge(ctx context.Context, dest string, keys ...string) *StatusCmd

	BgRewriteAOF(ctx context.Context) *StatusCmd
	BgSave(ctx context.Context) *StatusCmd
	ClientKill(ctx context.Context, ipPort string) *StatusCmd
	ClientKillByFilter(ctx context.Context, keys ...string) *IntCmd
	ClientList(ctx context.Context) *StringCmd
	ClientPause(ctx context.Context, dur time.Duration) *BoolCmd
	ClientID(ctx context.Context) *IntCmd
	ConfigGet(ctx context.Context, parameter string) *SliceCmd
	ConfigResetStat(ctx context.Context) *StatusCmd
	ConfigSet(ctx context.Context, parameter, value string) *StatusCmd
	ConfigRewrite(ctx context.Context) *StatusCmd
	DBSize(ctx context.Context) *IntCmd
	FlushAll(ctx context.Context) *StatusCmd
	FlushAllAsync(ctx context.Context) *StatusCmd
	FlushDB(ctx context.Context) *StatusCmd
	FlushDBAsync(ctx context.Context) *StatusCmd
	Info(ctx context.Context, section ...string) *StringCmd
	LastSave(ctx context.Context) *IntCmd
	Save(ctx context.Context) *StatusCmd
	Shutdown(ctx context.Context) *StatusCmd
	ShutdownSave(ctx context.Context) *StatusCmd
	ShutdownNoSave(ctx context.Context) *StatusCmd
	SlaveOf(ctx context.Context, host, port string) *StatusCmd
	Time(ctx context.Context) *TimeCmd
	DebugObject(ctx context.Context, key string) *StringCmd
	ReadOnly(ctx context.Context) *StatusCmd
	ReadWrite(ctx context.Context) *StatusCmd
	MemoryUsage(ctx context.Context, key string, samples ...int) *IntCmd

	Eval(ctx context.Context, script string, keys []string, args ...interface{}) *Cmd
	EvalSha(ctx context.Context, sha1 string, keys []string, args ...interface{}) *Cmd
	ScriptExists(ctx context.Context, hashes ...string) *BoolSliceCmd
	ScriptFlush(ctx context.Context) *StatusCmd
	ScriptKill(ctx context.Context) *StatusCmd
	ScriptLoad(ctx context.Context, script string) *StringCmd

	Publish(ctx context.Context, channel string, message interface{}) *IntCmd
	PubSubChannels(ctx context.Context, pattern string) *StringSliceCmd
	PubSubNumSub(ctx context.Context, channels ...string) *StringIntMapCmd
	PubSubNumPat(ctx context.Context) *IntCmd

	ClusterSlots(ctx context.Context) *ClusterSlotsCmd
	ClusterNodes(ctx context.Context) *StringCmd
	ClusterMeet(ctx context.Context, host, port string) *StatusCmd
	ClusterForget(ctx context.Context, nodeID string) *StatusCmd
	ClusterReplicate(ctx context.Context, nodeID string) *StatusCmd
	ClusterResetSoft(ctx context.Context) *StatusCmd
	ClusterResetHard(ctx context.Context) *StatusCmd
	ClusterInfo(ctx context.Context) *StringCmd
	ClusterKeySlot(ctx context.Context, key string) *IntCmd
	ClusterGetKeysInSlot(ctx context.Context, slot int, count int) *StringSliceCmd
	ClusterCountFailureReports(ctx context.Context, nodeID string) *IntCmd
	ClusterCountKeysInSlot(ctx context.Context, slot int) *IntCmd
	ClusterDelSlots(ctx context.Context, slots ...int) *StatusCmd
	ClusterDelSlotsRange(ctx context.Context, min, max int) *StatusCmd
	ClusterSaveConfig(ctx context.Context) *StatusCmd
	ClusterSlaves(ctx context.Context, nodeID string) *StringSliceCmd
	ClusterFailover(ctx context.Context) *StatusCmd
	ClusterAddSlots(ctx context.Context, slots ...int) *StatusCmd
	ClusterAddSlotsRange(ctx context.Context, min, max int) *StatusCmd

	GeoAdd(ctx context.Context, key string, geoLocation ...*GeoLocation) *IntCmd
	GeoPos(ctx context.Context, key string, members ...string) *GeoPosCmd
	GeoRadius(ctx context.Context, key string, longitude, latitude float64, query *GeoRadiusQuery) *GeoLocationCmd
	GeoRadiusStore(ctx context.Context, key string, longitude, latitude float64, query *GeoRadiusQuery) *IntCmd
	GeoRadiusByMember(ctx context.Context, key, member string, query *GeoRadiusQuery) *GeoLocationCmd
	GeoRadiusByMemberStore(ctx context.Context, key, member string, query *GeoRadiusQuery) *IntCmd
	GeoDist(ctx context.Context, key string, member1, member2, unit string) *FloatCmd
	GeoHash(ctx context.Context, key string, members ...string) *StringSliceCmd
}

type StatefulCmdable interface {
	Cmdable
<<<<<<< HEAD
	Auth(password string) *StatusCmd
	AuthACL(username, password string) *StatusCmd
	Select(index int) *StatusCmd
	SwapDB(index1, index2 int) *StatusCmd
	ClientSetName(name string) *BoolCmd
=======
	Auth(ctx context.Context, password string) *StatusCmd
	Select(ctx context.Context, index int) *StatusCmd
	SwapDB(ctx context.Context, index1, index2 int) *StatusCmd
	ClientSetName(ctx context.Context, name string) *BoolCmd
>>>>>>> b0b5d030
}

var _ Cmdable = (*Client)(nil)
var _ Cmdable = (*Tx)(nil)
var _ Cmdable = (*Ring)(nil)
var _ Cmdable = (*ClusterClient)(nil)

type cmdable func(ctx context.Context, cmd Cmder) error

type statefulCmdable func(ctx context.Context, cmd Cmder) error

//------------------------------------------------------------------------------

func (c statefulCmdable) Auth(ctx context.Context, password string) *StatusCmd {
	cmd := NewStatusCmd(ctx, "auth", password)
	_ = c(ctx, cmd)
	return cmd
}

<<<<<<< HEAD
// Perform an AUTH command, using the given user and pass.
// Should be used to authenticate the current connection with one of the connections defined in the ACL list
// when connecting to a Redis 6.0 instance, or greater, that is using the Redis ACL system.
func (c statefulCmdable) AuthACL(username, password string) *StatusCmd {
	cmd := NewStatusCmd("auth", username, password)
	_ = c(cmd)
	return cmd
}

func (c cmdable) Echo(message interface{}) *StringCmd {
	cmd := NewStringCmd("echo", message)
	_ = c(cmd)
=======
func (c cmdable) Wait(ctx context.Context, numSlaves int, timeout time.Duration) *IntCmd {
	cmd := NewIntCmd(ctx, "wait", numSlaves, int(timeout/time.Millisecond))
	_ = c(ctx, cmd)
>>>>>>> b0b5d030
	return cmd
}

func (c statefulCmdable) Select(ctx context.Context, index int) *StatusCmd {
	cmd := NewStatusCmd(ctx, "select", index)
	_ = c(ctx, cmd)
	return cmd
}

func (c statefulCmdable) SwapDB(ctx context.Context, index1, index2 int) *StatusCmd {
	cmd := NewStatusCmd(ctx, "swapdb", index1, index2)
	_ = c(ctx, cmd)
	return cmd
}

// ClientSetName assigns a name to the connection.
func (c statefulCmdable) ClientSetName(ctx context.Context, name string) *BoolCmd {
	cmd := NewBoolCmd(ctx, "client", "setname", name)
	_ = c(ctx, cmd)
	return cmd
}

//------------------------------------------------------------------------------

func (c cmdable) Command(ctx context.Context) *CommandsInfoCmd {
	cmd := NewCommandsInfoCmd(ctx, "command")
	_ = c(ctx, cmd)
	return cmd
}

// ClientGetName returns the name of the connection.
func (c cmdable) ClientGetName(ctx context.Context) *StringCmd {
	cmd := NewStringCmd(ctx, "client", "getname")
	_ = c(ctx, cmd)
	return cmd
}

func (c cmdable) Echo(ctx context.Context, message interface{}) *StringCmd {
	cmd := NewStringCmd(ctx, "echo", message)
	_ = c(ctx, cmd)
	return cmd
}

func (c cmdable) Ping(ctx context.Context) *StatusCmd {
	cmd := NewStatusCmd(ctx, "ping")
	_ = c(ctx, cmd)
	return cmd
}

func (c cmdable) Quit(ctx context.Context) *StatusCmd {
	panic("not implemented")
}

func (c cmdable) Del(ctx context.Context, keys ...string) *IntCmd {
	args := make([]interface{}, 1+len(keys))
	args[0] = "del"
	for i, key := range keys {
		args[1+i] = key
	}
	cmd := NewIntCmd(ctx, args...)
	_ = c(ctx, cmd)
	return cmd
}

func (c cmdable) Unlink(ctx context.Context, keys ...string) *IntCmd {
	args := make([]interface{}, 1+len(keys))
	args[0] = "unlink"
	for i, key := range keys {
		args[1+i] = key
	}
	cmd := NewIntCmd(ctx, args...)
	_ = c(ctx, cmd)
	return cmd
}

func (c cmdable) Dump(ctx context.Context, key string) *StringCmd {
	cmd := NewStringCmd(ctx, "dump", key)
	_ = c(ctx, cmd)
	return cmd
}

func (c cmdable) Exists(ctx context.Context, keys ...string) *IntCmd {
	args := make([]interface{}, 1+len(keys))
	args[0] = "exists"
	for i, key := range keys {
		args[1+i] = key
	}
	cmd := NewIntCmd(ctx, args...)
	_ = c(ctx, cmd)
	return cmd
}

func (c cmdable) Expire(ctx context.Context, key string, expiration time.Duration) *BoolCmd {
	cmd := NewBoolCmd(ctx, "expire", key, formatSec(expiration))
	_ = c(ctx, cmd)
	return cmd
}

func (c cmdable) ExpireAt(ctx context.Context, key string, tm time.Time) *BoolCmd {
	cmd := NewBoolCmd(ctx, "expireat", key, tm.Unix())
	_ = c(ctx, cmd)
	return cmd
}

func (c cmdable) Keys(ctx context.Context, pattern string) *StringSliceCmd {
	cmd := NewStringSliceCmd(ctx, "keys", pattern)
	_ = c(ctx, cmd)
	return cmd
}

func (c cmdable) Migrate(ctx context.Context, host, port, key string, db int, timeout time.Duration) *StatusCmd {
	cmd := NewStatusCmd(
		ctx,
		"migrate",
		host,
		port,
		key,
		db,
		formatMs(timeout),
	)
	cmd.setReadTimeout(timeout)
	_ = c(ctx, cmd)
	return cmd
}

func (c cmdable) Move(ctx context.Context, key string, db int) *BoolCmd {
	cmd := NewBoolCmd(ctx, "move", key, db)
	_ = c(ctx, cmd)
	return cmd
}

func (c cmdable) ObjectRefCount(ctx context.Context, key string) *IntCmd {
	cmd := NewIntCmd(ctx, "object", "refcount", key)
	_ = c(ctx, cmd)
	return cmd
}

func (c cmdable) ObjectEncoding(ctx context.Context, key string) *StringCmd {
	cmd := NewStringCmd(ctx, "object", "encoding", key)
	_ = c(ctx, cmd)
	return cmd
}

func (c cmdable) ObjectIdleTime(ctx context.Context, key string) *DurationCmd {
	cmd := NewDurationCmd(ctx, time.Second, "object", "idletime", key)
	_ = c(ctx, cmd)
	return cmd
}

func (c cmdable) Persist(ctx context.Context, key string) *BoolCmd {
	cmd := NewBoolCmd(ctx, "persist", key)
	_ = c(ctx, cmd)
	return cmd
}

func (c cmdable) PExpire(ctx context.Context, key string, expiration time.Duration) *BoolCmd {
	cmd := NewBoolCmd(ctx, "pexpire", key, formatMs(expiration))
	_ = c(ctx, cmd)
	return cmd
}

func (c cmdable) PExpireAt(ctx context.Context, key string, tm time.Time) *BoolCmd {
	cmd := NewBoolCmd(
		ctx,
		"pexpireat",
		key,
		tm.UnixNano()/int64(time.Millisecond),
	)
	_ = c(ctx, cmd)
	return cmd
}

func (c cmdable) PTTL(ctx context.Context, key string) *DurationCmd {
	cmd := NewDurationCmd(ctx, time.Millisecond, "pttl", key)
	_ = c(ctx, cmd)
	return cmd
}

func (c cmdable) RandomKey(ctx context.Context) *StringCmd {
	cmd := NewStringCmd(ctx, "randomkey")
	_ = c(ctx, cmd)
	return cmd
}

func (c cmdable) Rename(ctx context.Context, key, newkey string) *StatusCmd {
	cmd := NewStatusCmd(ctx, "rename", key, newkey)
	_ = c(ctx, cmd)
	return cmd
}

func (c cmdable) RenameNX(ctx context.Context, key, newkey string) *BoolCmd {
	cmd := NewBoolCmd(ctx, "renamenx", key, newkey)
	_ = c(ctx, cmd)
	return cmd
}

func (c cmdable) Restore(ctx context.Context, key string, ttl time.Duration, value string) *StatusCmd {
	cmd := NewStatusCmd(
		ctx,
		"restore",
		key,
		formatMs(ttl),
		value,
	)
	_ = c(ctx, cmd)
	return cmd
}

func (c cmdable) RestoreReplace(ctx context.Context, key string, ttl time.Duration, value string) *StatusCmd {
	cmd := NewStatusCmd(
		ctx,
		"restore",
		key,
		formatMs(ttl),
		value,
		"replace",
	)
	_ = c(ctx, cmd)
	return cmd
}

type Sort struct {
	By            string
	Offset, Count int64
	Get           []string
	Order         string
	Alpha         bool
}

func (sort *Sort) args(key string) []interface{} {
	args := []interface{}{"sort", key}
	if sort.By != "" {
		args = append(args, "by", sort.By)
	}
	if sort.Offset != 0 || sort.Count != 0 {
		args = append(args, "limit", sort.Offset, sort.Count)
	}
	for _, get := range sort.Get {
		args = append(args, "get", get)
	}
	if sort.Order != "" {
		args = append(args, sort.Order)
	}
	if sort.Alpha {
		args = append(args, "alpha")
	}
	return args
}

func (c cmdable) Sort(ctx context.Context, key string, sort *Sort) *StringSliceCmd {
	cmd := NewStringSliceCmd(ctx, sort.args(key)...)
	_ = c(ctx, cmd)
	return cmd
}

func (c cmdable) SortStore(ctx context.Context, key, store string, sort *Sort) *IntCmd {
	args := sort.args(key)
	if store != "" {
		args = append(args, "store", store)
	}
	cmd := NewIntCmd(ctx, args...)
	_ = c(ctx, cmd)
	return cmd
}

func (c cmdable) SortInterfaces(ctx context.Context, key string, sort *Sort) *SliceCmd {
	cmd := NewSliceCmd(ctx, sort.args(key)...)
	_ = c(ctx, cmd)
	return cmd
}

func (c cmdable) Touch(ctx context.Context, keys ...string) *IntCmd {
	args := make([]interface{}, len(keys)+1)
	args[0] = "touch"
	for i, key := range keys {
		args[i+1] = key
	}
	cmd := NewIntCmd(ctx, args...)
	_ = c(ctx, cmd)
	return cmd
}

func (c cmdable) TTL(ctx context.Context, key string) *DurationCmd {
	cmd := NewDurationCmd(ctx, time.Second, "ttl", key)
	_ = c(ctx, cmd)
	return cmd
}

func (c cmdable) Type(ctx context.Context, key string) *StatusCmd {
	cmd := NewStatusCmd(ctx, "type", key)
	_ = c(ctx, cmd)
	return cmd
}

func (c cmdable) Append(ctx context.Context, key, value string) *IntCmd {
	cmd := NewIntCmd(ctx, "append", key, value)
	_ = c(ctx, cmd)
	return cmd
}

func (c cmdable) Decr(ctx context.Context, key string) *IntCmd {
	cmd := NewIntCmd(ctx, "decr", key)
	_ = c(ctx, cmd)
	return cmd
}

func (c cmdable) DecrBy(ctx context.Context, key string, decrement int64) *IntCmd {
	cmd := NewIntCmd(ctx, "decrby", key, decrement)
	_ = c(ctx, cmd)
	return cmd
}

// Redis `GET key` command. It returns redis.Nil error when key does not exist.
func (c cmdable) Get(ctx context.Context, key string) *StringCmd {
	cmd := NewStringCmd(ctx, "get", key)
	_ = c(ctx, cmd)
	return cmd
}

func (c cmdable) GetRange(ctx context.Context, key string, start, end int64) *StringCmd {
	cmd := NewStringCmd(ctx, "getrange", key, start, end)
	_ = c(ctx, cmd)
	return cmd
}

func (c cmdable) GetSet(ctx context.Context, key string, value interface{}) *StringCmd {
	cmd := NewStringCmd(ctx, "getset", key, value)
	_ = c(ctx, cmd)
	return cmd
}

func (c cmdable) Incr(ctx context.Context, key string) *IntCmd {
	cmd := NewIntCmd(ctx, "incr", key)
	_ = c(ctx, cmd)
	return cmd
}

func (c cmdable) IncrBy(ctx context.Context, key string, value int64) *IntCmd {
	cmd := NewIntCmd(ctx, "incrby", key, value)
	_ = c(ctx, cmd)
	return cmd
}

func (c cmdable) IncrByFloat(ctx context.Context, key string, value float64) *FloatCmd {
	cmd := NewFloatCmd(ctx, "incrbyfloat", key, value)
	_ = c(ctx, cmd)
	return cmd
}

func (c cmdable) MGet(ctx context.Context, keys ...string) *SliceCmd {
	args := make([]interface{}, 1+len(keys))
	args[0] = "mget"
	for i, key := range keys {
		args[1+i] = key
	}
	cmd := NewSliceCmd(ctx, args...)
	_ = c(ctx, cmd)
	return cmd
}

// MSet is like Set but accepts multiple values:
//   - MSet("key1", "value1", "key2", "value2")
//   - MSet([]string{"key1", "value1", "key2", "value2"})
//   - MSet(map[string]interface{}{"key1": "value1", "key2": "value2"})
func (c cmdable) MSet(ctx context.Context, values ...interface{}) *StatusCmd {
	args := make([]interface{}, 1, 1+len(values))
	args[0] = "mset"
	args = appendArgs(args, values)
	cmd := NewStatusCmd(ctx, args...)
	_ = c(ctx, cmd)
	return cmd
}

// MSetNX is like SetNX but accepts multiple values:
//   - MSetNX("key1", "value1", "key2", "value2")
//   - MSetNX([]string{"key1", "value1", "key2", "value2"})
//   - MSetNX(map[string]interface{}{"key1": "value1", "key2": "value2"})
func (c cmdable) MSetNX(ctx context.Context, values ...interface{}) *BoolCmd {
	args := make([]interface{}, 1, 1+len(values))
	args[0] = "msetnx"
	args = appendArgs(args, values)
	cmd := NewBoolCmd(ctx, args...)
	_ = c(ctx, cmd)
	return cmd
}

// Redis `SET key value [expiration]` command.
//
// Use expiration for `SETEX`-like behavior.
// Zero expiration means the key has no expiration time.
func (c cmdable) Set(ctx context.Context, key string, value interface{}, expiration time.Duration) *StatusCmd {
	args := make([]interface{}, 3, 5)
	args[0] = "set"
	args[1] = key
	args[2] = value
	if expiration > 0 {
		if usePrecise(expiration) {
			args = append(args, "px", formatMs(expiration))
		} else {
			args = append(args, "ex", formatSec(expiration))
		}
	}
	cmd := NewStatusCmd(ctx, args...)
	_ = c(ctx, cmd)
	return cmd
}

// Redis `SET key value [expiration] NX` command.
//
// Zero expiration means the key has no expiration time.
func (c cmdable) SetNX(ctx context.Context, key string, value interface{}, expiration time.Duration) *BoolCmd {
	var cmd *BoolCmd
	if expiration == 0 {
		// Use old `SETNX` to support old Redis versions.
		cmd = NewBoolCmd(ctx, "setnx", key, value)
	} else {
		if usePrecise(expiration) {
			cmd = NewBoolCmd(ctx, "set", key, value, "px", formatMs(expiration), "nx")
		} else {
			cmd = NewBoolCmd(ctx, "set", key, value, "ex", formatSec(expiration), "nx")
		}
	}
	_ = c(ctx, cmd)
	return cmd
}

// Redis `SET key value [expiration] XX` command.
//
// Zero expiration means the key has no expiration time.
func (c cmdable) SetXX(ctx context.Context, key string, value interface{}, expiration time.Duration) *BoolCmd {
	var cmd *BoolCmd
	if expiration == 0 {
		cmd = NewBoolCmd(ctx, "set", key, value, "xx")
	} else {
		if usePrecise(expiration) {
			cmd = NewBoolCmd(ctx, "set", key, value, "px", formatMs(expiration), "xx")
		} else {
			cmd = NewBoolCmd(ctx, "set", key, value, "ex", formatSec(expiration), "xx")
		}
	}
	_ = c(ctx, cmd)
	return cmd
}

func (c cmdable) SetRange(ctx context.Context, key string, offset int64, value string) *IntCmd {
	cmd := NewIntCmd(ctx, "setrange", key, offset, value)
	_ = c(ctx, cmd)
	return cmd
}

func (c cmdable) StrLen(ctx context.Context, key string) *IntCmd {
	cmd := NewIntCmd(ctx, "strlen", key)
	_ = c(ctx, cmd)
	return cmd
}

//------------------------------------------------------------------------------

func (c cmdable) GetBit(ctx context.Context, key string, offset int64) *IntCmd {
	cmd := NewIntCmd(ctx, "getbit", key, offset)
	_ = c(ctx, cmd)
	return cmd
}

func (c cmdable) SetBit(ctx context.Context, key string, offset int64, value int) *IntCmd {
	cmd := NewIntCmd(
		ctx,
		"setbit",
		key,
		offset,
		value,
	)
	_ = c(ctx, cmd)
	return cmd
}

type BitCount struct {
	Start, End int64
}

func (c cmdable) BitCount(ctx context.Context, key string, bitCount *BitCount) *IntCmd {
	args := []interface{}{"bitcount", key}
	if bitCount != nil {
		args = append(
			args,
			bitCount.Start,
			bitCount.End,
		)
	}
	cmd := NewIntCmd(ctx, args...)
	_ = c(ctx, cmd)
	return cmd
}

func (c cmdable) bitOp(ctx context.Context, op, destKey string, keys ...string) *IntCmd {
	args := make([]interface{}, 3+len(keys))
	args[0] = "bitop"
	args[1] = op
	args[2] = destKey
	for i, key := range keys {
		args[3+i] = key
	}
	cmd := NewIntCmd(ctx, args...)
	_ = c(ctx, cmd)
	return cmd
}

func (c cmdable) BitOpAnd(ctx context.Context, destKey string, keys ...string) *IntCmd {
	return c.bitOp(ctx, "and", destKey, keys...)
}

func (c cmdable) BitOpOr(ctx context.Context, destKey string, keys ...string) *IntCmd {
	return c.bitOp(ctx, "or", destKey, keys...)
}

func (c cmdable) BitOpXor(ctx context.Context, destKey string, keys ...string) *IntCmd {
	return c.bitOp(ctx, "xor", destKey, keys...)
}

func (c cmdable) BitOpNot(ctx context.Context, destKey string, key string) *IntCmd {
	return c.bitOp(ctx, "not", destKey, key)
}

func (c cmdable) BitPos(ctx context.Context, key string, bit int64, pos ...int64) *IntCmd {
	args := make([]interface{}, 3+len(pos))
	args[0] = "bitpos"
	args[1] = key
	args[2] = bit
	switch len(pos) {
	case 0:
	case 1:
		args[3] = pos[0]
	case 2:
		args[3] = pos[0]
		args[4] = pos[1]
	default:
		panic("too many arguments")
	}
	cmd := NewIntCmd(ctx, args...)
	_ = c(ctx, cmd)
	return cmd
}

func (c cmdable) BitField(ctx context.Context, key string, args ...interface{}) *IntSliceCmd {
	a := make([]interface{}, 0, 2+len(args))
	a = append(a, "bitfield")
	a = append(a, key)
	a = append(a, args...)
	cmd := NewIntSliceCmd(ctx, a...)
	_ = c(ctx, cmd)
	return cmd
}

//------------------------------------------------------------------------------

func (c cmdable) Scan(ctx context.Context, cursor uint64, match string, count int64) *ScanCmd {
	args := []interface{}{"scan", cursor}
	if match != "" {
		args = append(args, "match", match)
	}
	if count > 0 {
		args = append(args, "count", count)
	}
	cmd := NewScanCmd(ctx, c, args...)
	_ = c(ctx, cmd)
	return cmd
}

func (c cmdable) SScan(ctx context.Context, key string, cursor uint64, match string, count int64) *ScanCmd {
	args := []interface{}{"sscan", key, cursor}
	if match != "" {
		args = append(args, "match", match)
	}
	if count > 0 {
		args = append(args, "count", count)
	}
	cmd := NewScanCmd(ctx, c, args...)
	_ = c(ctx, cmd)
	return cmd
}

func (c cmdable) HScan(ctx context.Context, key string, cursor uint64, match string, count int64) *ScanCmd {
	args := []interface{}{"hscan", key, cursor}
	if match != "" {
		args = append(args, "match", match)
	}
	if count > 0 {
		args = append(args, "count", count)
	}
	cmd := NewScanCmd(ctx, c, args...)
	_ = c(ctx, cmd)
	return cmd
}

func (c cmdable) ZScan(ctx context.Context, key string, cursor uint64, match string, count int64) *ScanCmd {
	args := []interface{}{"zscan", key, cursor}
	if match != "" {
		args = append(args, "match", match)
	}
	if count > 0 {
		args = append(args, "count", count)
	}
	cmd := NewScanCmd(ctx, c, args...)
	_ = c(ctx, cmd)
	return cmd
}

//------------------------------------------------------------------------------

func (c cmdable) HDel(ctx context.Context, key string, fields ...string) *IntCmd {
	args := make([]interface{}, 2+len(fields))
	args[0] = "hdel"
	args[1] = key
	for i, field := range fields {
		args[2+i] = field
	}
	cmd := NewIntCmd(ctx, args...)
	_ = c(ctx, cmd)
	return cmd
}

func (c cmdable) HExists(ctx context.Context, key, field string) *BoolCmd {
	cmd := NewBoolCmd(ctx, "hexists", key, field)
	_ = c(ctx, cmd)
	return cmd
}

func (c cmdable) HGet(ctx context.Context, key, field string) *StringCmd {
	cmd := NewStringCmd(ctx, "hget", key, field)
	_ = c(ctx, cmd)
	return cmd
}

func (c cmdable) HGetAll(ctx context.Context, key string) *StringStringMapCmd {
	cmd := NewStringStringMapCmd(ctx, "hgetall", key)
	_ = c(ctx, cmd)
	return cmd
}

func (c cmdable) HIncrBy(ctx context.Context, key, field string, incr int64) *IntCmd {
	cmd := NewIntCmd(ctx, "hincrby", key, field, incr)
	_ = c(ctx, cmd)
	return cmd
}

func (c cmdable) HIncrByFloat(ctx context.Context, key, field string, incr float64) *FloatCmd {
	cmd := NewFloatCmd(ctx, "hincrbyfloat", key, field, incr)
	_ = c(ctx, cmd)
	return cmd
}

func (c cmdable) HKeys(ctx context.Context, key string) *StringSliceCmd {
	cmd := NewStringSliceCmd(ctx, "hkeys", key)
	_ = c(ctx, cmd)
	return cmd
}

func (c cmdable) HLen(ctx context.Context, key string) *IntCmd {
	cmd := NewIntCmd(ctx, "hlen", key)
	_ = c(ctx, cmd)
	return cmd
}

// HMGet returns the values for the specified fields in the hash stored at key.
// It returns an interface{} to distinguish between empty string and nil value.
func (c cmdable) HMGet(ctx context.Context, key string, fields ...string) *SliceCmd {
	args := make([]interface{}, 2+len(fields))
	args[0] = "hmget"
	args[1] = key
	for i, field := range fields {
		args[2+i] = field
	}
	cmd := NewSliceCmd(ctx, args...)
	_ = c(ctx, cmd)
	return cmd
}

// HSet accepts values in following formats:
//   - HMSet("myhash", "key1", "value1", "key2", "value2")
//   - HMSet("myhash", []string{"key1", "value1", "key2", "value2"})
//   - HMSet("myhash", map[string]interface{}{"key1": "value1", "key2": "value2"})
//
// Note that it requires Redis v4 for multiple field/value pairs support.
func (c cmdable) HSet(ctx context.Context, key string, values ...interface{}) *IntCmd {
	args := make([]interface{}, 2, 2+len(values))
	args[0] = "hset"
	args[1] = key
	args = appendArgs(args, values)
	cmd := NewIntCmd(ctx, args...)
	_ = c(ctx, cmd)
	return cmd
}

// HMSet is a deprecated version of HSet left for compatibility with Redis 3.
func (c cmdable) HMSet(ctx context.Context, key string, values ...interface{}) *BoolCmd {
	args := make([]interface{}, 2, 2+len(values))
	args[0] = "hmset"
	args[1] = key
	args = appendArgs(args, values)
	cmd := NewBoolCmd(ctx, args...)
	_ = c(ctx, cmd)
	return cmd
}

func (c cmdable) HSetNX(ctx context.Context, key, field string, value interface{}) *BoolCmd {
	cmd := NewBoolCmd(ctx, "hsetnx", key, field, value)
	_ = c(ctx, cmd)
	return cmd
}

func (c cmdable) HVals(ctx context.Context, key string) *StringSliceCmd {
	cmd := NewStringSliceCmd(ctx, "hvals", key)
	_ = c(ctx, cmd)
	return cmd
}

//------------------------------------------------------------------------------

func (c cmdable) BLPop(ctx context.Context, timeout time.Duration, keys ...string) *StringSliceCmd {
	args := make([]interface{}, 1+len(keys)+1)
	args[0] = "blpop"
	for i, key := range keys {
		args[1+i] = key
	}
	args[len(args)-1] = formatSec(timeout)
	cmd := NewStringSliceCmd(ctx, args...)
	cmd.setReadTimeout(timeout)
	_ = c(ctx, cmd)
	return cmd
}

func (c cmdable) BRPop(ctx context.Context, timeout time.Duration, keys ...string) *StringSliceCmd {
	args := make([]interface{}, 1+len(keys)+1)
	args[0] = "brpop"
	for i, key := range keys {
		args[1+i] = key
	}
	args[len(keys)+1] = formatSec(timeout)
	cmd := NewStringSliceCmd(ctx, args...)
	cmd.setReadTimeout(timeout)
	_ = c(ctx, cmd)
	return cmd
}

func (c cmdable) BRPopLPush(ctx context.Context, source, destination string, timeout time.Duration) *StringCmd {
	cmd := NewStringCmd(
		ctx,
		"brpoplpush",
		source,
		destination,
		formatSec(timeout),
	)
	cmd.setReadTimeout(timeout)
	_ = c(ctx, cmd)
	return cmd
}

func (c cmdable) LIndex(ctx context.Context, key string, index int64) *StringCmd {
	cmd := NewStringCmd(ctx, "lindex", key, index)
	_ = c(ctx, cmd)
	return cmd
}

func (c cmdable) LInsert(ctx context.Context, key, op string, pivot, value interface{}) *IntCmd {
	cmd := NewIntCmd(ctx, "linsert", key, op, pivot, value)
	_ = c(ctx, cmd)
	return cmd
}

func (c cmdable) LInsertBefore(ctx context.Context, key string, pivot, value interface{}) *IntCmd {
	cmd := NewIntCmd(ctx, "linsert", key, "before", pivot, value)
	_ = c(ctx, cmd)
	return cmd
}

func (c cmdable) LInsertAfter(ctx context.Context, key string, pivot, value interface{}) *IntCmd {
	cmd := NewIntCmd(ctx, "linsert", key, "after", pivot, value)
	_ = c(ctx, cmd)
	return cmd
}

func (c cmdable) LLen(ctx context.Context, key string) *IntCmd {
	cmd := NewIntCmd(ctx, "llen", key)
	_ = c(ctx, cmd)
	return cmd
}

func (c cmdable) LPop(ctx context.Context, key string) *StringCmd {
	cmd := NewStringCmd(ctx, "lpop", key)
	_ = c(ctx, cmd)
	return cmd
}

func (c cmdable) LPush(ctx context.Context, key string, values ...interface{}) *IntCmd {
	args := make([]interface{}, 2, 2+len(values))
	args[0] = "lpush"
	args[1] = key
	args = appendArgs(args, values)
	cmd := NewIntCmd(ctx, args...)
	_ = c(ctx, cmd)
	return cmd
}

func (c cmdable) LPushX(ctx context.Context, key string, values ...interface{}) *IntCmd {
	args := make([]interface{}, 2, 2+len(values))
	args[0] = "lpushx"
	args[1] = key
	args = appendArgs(args, values)
	cmd := NewIntCmd(ctx, args...)
	_ = c(ctx, cmd)
	return cmd
}

func (c cmdable) LRange(ctx context.Context, key string, start, stop int64) *StringSliceCmd {
	cmd := NewStringSliceCmd(
		ctx,
		"lrange",
		key,
		start,
		stop,
	)
	_ = c(ctx, cmd)
	return cmd
}

func (c cmdable) LRem(ctx context.Context, key string, count int64, value interface{}) *IntCmd {
	cmd := NewIntCmd(ctx, "lrem", key, count, value)
	_ = c(ctx, cmd)
	return cmd
}

func (c cmdable) LSet(ctx context.Context, key string, index int64, value interface{}) *StatusCmd {
	cmd := NewStatusCmd(ctx, "lset", key, index, value)
	_ = c(ctx, cmd)
	return cmd
}

func (c cmdable) LTrim(ctx context.Context, key string, start, stop int64) *StatusCmd {
	cmd := NewStatusCmd(
		ctx,
		"ltrim",
		key,
		start,
		stop,
	)
	_ = c(ctx, cmd)
	return cmd
}

func (c cmdable) RPop(ctx context.Context, key string) *StringCmd {
	cmd := NewStringCmd(ctx, "rpop", key)
	_ = c(ctx, cmd)
	return cmd
}

func (c cmdable) RPopLPush(ctx context.Context, source, destination string) *StringCmd {
	cmd := NewStringCmd(ctx, "rpoplpush", source, destination)
	_ = c(ctx, cmd)
	return cmd
}

func (c cmdable) RPush(ctx context.Context, key string, values ...interface{}) *IntCmd {
	args := make([]interface{}, 2, 2+len(values))
	args[0] = "rpush"
	args[1] = key
	args = appendArgs(args, values)
	cmd := NewIntCmd(ctx, args...)
	_ = c(ctx, cmd)
	return cmd
}

func (c cmdable) RPushX(ctx context.Context, key string, values ...interface{}) *IntCmd {
	args := make([]interface{}, 2, 2+len(values))
	args[0] = "rpushx"
	args[1] = key
	args = appendArgs(args, values)
	cmd := NewIntCmd(ctx, args...)
	_ = c(ctx, cmd)
	return cmd
}

//------------------------------------------------------------------------------

func (c cmdable) SAdd(ctx context.Context, key string, members ...interface{}) *IntCmd {
	args := make([]interface{}, 2, 2+len(members))
	args[0] = "sadd"
	args[1] = key
	args = appendArgs(args, members)
	cmd := NewIntCmd(ctx, args...)
	_ = c(ctx, cmd)
	return cmd
}

func (c cmdable) SCard(ctx context.Context, key string) *IntCmd {
	cmd := NewIntCmd(ctx, "scard", key)
	_ = c(ctx, cmd)
	return cmd
}

func (c cmdable) SDiff(ctx context.Context, keys ...string) *StringSliceCmd {
	args := make([]interface{}, 1+len(keys))
	args[0] = "sdiff"
	for i, key := range keys {
		args[1+i] = key
	}
	cmd := NewStringSliceCmd(ctx, args...)
	_ = c(ctx, cmd)
	return cmd
}

func (c cmdable) SDiffStore(ctx context.Context, destination string, keys ...string) *IntCmd {
	args := make([]interface{}, 2+len(keys))
	args[0] = "sdiffstore"
	args[1] = destination
	for i, key := range keys {
		args[2+i] = key
	}
	cmd := NewIntCmd(ctx, args...)
	_ = c(ctx, cmd)
	return cmd
}

func (c cmdable) SInter(ctx context.Context, keys ...string) *StringSliceCmd {
	args := make([]interface{}, 1+len(keys))
	args[0] = "sinter"
	for i, key := range keys {
		args[1+i] = key
	}
	cmd := NewStringSliceCmd(ctx, args...)
	_ = c(ctx, cmd)
	return cmd
}

func (c cmdable) SInterStore(ctx context.Context, destination string, keys ...string) *IntCmd {
	args := make([]interface{}, 2+len(keys))
	args[0] = "sinterstore"
	args[1] = destination
	for i, key := range keys {
		args[2+i] = key
	}
	cmd := NewIntCmd(ctx, args...)
	_ = c(ctx, cmd)
	return cmd
}

func (c cmdable) SIsMember(ctx context.Context, key string, member interface{}) *BoolCmd {
	cmd := NewBoolCmd(ctx, "sismember", key, member)
	_ = c(ctx, cmd)
	return cmd
}

// Redis `SMEMBERS key` command output as a slice
func (c cmdable) SMembers(ctx context.Context, key string) *StringSliceCmd {
	cmd := NewStringSliceCmd(ctx, "smembers", key)
	_ = c(ctx, cmd)
	return cmd
}

// Redis `SMEMBERS key` command output as a map
func (c cmdable) SMembersMap(ctx context.Context, key string) *StringStructMapCmd {
	cmd := NewStringStructMapCmd(ctx, "smembers", key)
	_ = c(ctx, cmd)
	return cmd
}

func (c cmdable) SMove(ctx context.Context, source, destination string, member interface{}) *BoolCmd {
	cmd := NewBoolCmd(ctx, "smove", source, destination, member)
	_ = c(ctx, cmd)
	return cmd
}

// Redis `SPOP key` command.
func (c cmdable) SPop(ctx context.Context, key string) *StringCmd {
	cmd := NewStringCmd(ctx, "spop", key)
	_ = c(ctx, cmd)
	return cmd
}

// Redis `SPOP key count` command.
func (c cmdable) SPopN(ctx context.Context, key string, count int64) *StringSliceCmd {
	cmd := NewStringSliceCmd(ctx, "spop", key, count)
	_ = c(ctx, cmd)
	return cmd
}

// Redis `SRANDMEMBER key` command.
func (c cmdable) SRandMember(ctx context.Context, key string) *StringCmd {
	cmd := NewStringCmd(ctx, "srandmember", key)
	_ = c(ctx, cmd)
	return cmd
}

// Redis `SRANDMEMBER key count` command.
func (c cmdable) SRandMemberN(ctx context.Context, key string, count int64) *StringSliceCmd {
	cmd := NewStringSliceCmd(ctx, "srandmember", key, count)
	_ = c(ctx, cmd)
	return cmd
}

func (c cmdable) SRem(ctx context.Context, key string, members ...interface{}) *IntCmd {
	args := make([]interface{}, 2, 2+len(members))
	args[0] = "srem"
	args[1] = key
	args = appendArgs(args, members)
	cmd := NewIntCmd(ctx, args...)
	_ = c(ctx, cmd)
	return cmd
}

func (c cmdable) SUnion(ctx context.Context, keys ...string) *StringSliceCmd {
	args := make([]interface{}, 1+len(keys))
	args[0] = "sunion"
	for i, key := range keys {
		args[1+i] = key
	}
	cmd := NewStringSliceCmd(ctx, args...)
	_ = c(ctx, cmd)
	return cmd
}

func (c cmdable) SUnionStore(ctx context.Context, destination string, keys ...string) *IntCmd {
	args := make([]interface{}, 2+len(keys))
	args[0] = "sunionstore"
	args[1] = destination
	for i, key := range keys {
		args[2+i] = key
	}
	cmd := NewIntCmd(ctx, args...)
	_ = c(ctx, cmd)
	return cmd
}

//------------------------------------------------------------------------------

type XAddArgs struct {
	Stream       string
	MaxLen       int64 // MAXLEN N
	MaxLenApprox int64 // MAXLEN ~ N
	ID           string
	Values       map[string]interface{}
}

func (c cmdable) XAdd(ctx context.Context, a *XAddArgs) *StringCmd {
	args := make([]interface{}, 0, 6+len(a.Values)*2)
	args = append(args, "xadd")
	args = append(args, a.Stream)
	if a.MaxLen > 0 {
		args = append(args, "maxlen", a.MaxLen)
	} else if a.MaxLenApprox > 0 {
		args = append(args, "maxlen", "~", a.MaxLenApprox)
	}
	if a.ID != "" {
		args = append(args, a.ID)
	} else {
		args = append(args, "*")
	}
	for k, v := range a.Values {
		args = append(args, k)
		args = append(args, v)
	}

	cmd := NewStringCmd(ctx, args...)
	_ = c(ctx, cmd)
	return cmd
}

func (c cmdable) XDel(ctx context.Context, stream string, ids ...string) *IntCmd {
	args := []interface{}{"xdel", stream}
	for _, id := range ids {
		args = append(args, id)
	}
	cmd := NewIntCmd(ctx, args...)
	_ = c(ctx, cmd)
	return cmd
}

func (c cmdable) XLen(ctx context.Context, stream string) *IntCmd {
	cmd := NewIntCmd(ctx, "xlen", stream)
	_ = c(ctx, cmd)
	return cmd
}

func (c cmdable) XRange(ctx context.Context, stream, start, stop string) *XMessageSliceCmd {
	cmd := NewXMessageSliceCmd(ctx, "xrange", stream, start, stop)
	_ = c(ctx, cmd)
	return cmd
}

func (c cmdable) XRangeN(ctx context.Context, stream, start, stop string, count int64) *XMessageSliceCmd {
	cmd := NewXMessageSliceCmd(ctx, "xrange", stream, start, stop, "count", count)
	_ = c(ctx, cmd)
	return cmd
}

func (c cmdable) XRevRange(ctx context.Context, stream, start, stop string) *XMessageSliceCmd {
	cmd := NewXMessageSliceCmd(ctx, "xrevrange", stream, start, stop)
	_ = c(ctx, cmd)
	return cmd
}

func (c cmdable) XRevRangeN(ctx context.Context, stream, start, stop string, count int64) *XMessageSliceCmd {
	cmd := NewXMessageSliceCmd(ctx, "xrevrange", stream, start, stop, "count", count)
	_ = c(ctx, cmd)
	return cmd
}

type XReadArgs struct {
	Streams []string // list of streams and ids, e.g. stream1 stream2 id1 id2
	Count   int64
	Block   time.Duration
}

func (c cmdable) XRead(ctx context.Context, a *XReadArgs) *XStreamSliceCmd {
	args := make([]interface{}, 0, 5+len(a.Streams))
	args = append(args, "xread")
	if a.Count > 0 {
		args = append(args, "count")
		args = append(args, a.Count)
	}
	if a.Block >= 0 {
		args = append(args, "block")
		args = append(args, int64(a.Block/time.Millisecond))
	}

	args = append(args, "streams")
	for _, s := range a.Streams {
		args = append(args, s)
	}

	cmd := NewXStreamSliceCmd(ctx, args...)
	if a.Block >= 0 {
		cmd.setReadTimeout(a.Block)
	}
	_ = c(ctx, cmd)
	return cmd
}

func (c cmdable) XReadStreams(ctx context.Context, streams ...string) *XStreamSliceCmd {
	return c.XRead(ctx, &XReadArgs{
		Streams: streams,
		Block:   -1,
	})
}

func (c cmdable) XGroupCreate(ctx context.Context, stream, group, start string) *StatusCmd {
	cmd := NewStatusCmd(ctx, "xgroup", "create", stream, group, start)
	_ = c(ctx, cmd)
	return cmd
}

func (c cmdable) XGroupCreateMkStream(ctx context.Context, stream, group, start string) *StatusCmd {
	cmd := NewStatusCmd(ctx, "xgroup", "create", stream, group, start, "mkstream")
	_ = c(ctx, cmd)
	return cmd
}

func (c cmdable) XGroupSetID(ctx context.Context, stream, group, start string) *StatusCmd {
	cmd := NewStatusCmd(ctx, "xgroup", "setid", stream, group, start)
	_ = c(ctx, cmd)
	return cmd
}

func (c cmdable) XGroupDestroy(ctx context.Context, stream, group string) *IntCmd {
	cmd := NewIntCmd(ctx, "xgroup", "destroy", stream, group)
	_ = c(ctx, cmd)
	return cmd
}

func (c cmdable) XGroupDelConsumer(ctx context.Context, stream, group, consumer string) *IntCmd {
	cmd := NewIntCmd(ctx, "xgroup", "delconsumer", stream, group, consumer)
	_ = c(ctx, cmd)
	return cmd
}

type XReadGroupArgs struct {
	Group    string
	Consumer string
	Streams  []string // list of streams and ids, e.g. stream1 stream2 id1 id2
	Count    int64
	Block    time.Duration
	NoAck    bool
}

func (c cmdable) XReadGroup(ctx context.Context, a *XReadGroupArgs) *XStreamSliceCmd {
	args := make([]interface{}, 0, 8+len(a.Streams))
	args = append(args, "xreadgroup", "group", a.Group, a.Consumer)
	if a.Count > 0 {
		args = append(args, "count", a.Count)
	}
	if a.Block >= 0 {
		args = append(args, "block", int64(a.Block/time.Millisecond))
	}
	if a.NoAck {
		args = append(args, "noack")
	}
	args = append(args, "streams")
	for _, s := range a.Streams {
		args = append(args, s)
	}

	cmd := NewXStreamSliceCmd(ctx, args...)
	if a.Block >= 0 {
		cmd.setReadTimeout(a.Block)
	}
	_ = c(ctx, cmd)
	return cmd
}

func (c cmdable) XAck(ctx context.Context, stream, group string, ids ...string) *IntCmd {
	args := []interface{}{"xack", stream, group}
	for _, id := range ids {
		args = append(args, id)
	}
	cmd := NewIntCmd(ctx, args...)
	_ = c(ctx, cmd)
	return cmd
}

func (c cmdable) XPending(ctx context.Context, stream, group string) *XPendingCmd {
	cmd := NewXPendingCmd(ctx, "xpending", stream, group)
	_ = c(ctx, cmd)
	return cmd
}

type XPendingExtArgs struct {
	Stream   string
	Group    string
	Start    string
	End      string
	Count    int64
	Consumer string
}

func (c cmdable) XPendingExt(ctx context.Context, a *XPendingExtArgs) *XPendingExtCmd {
	args := make([]interface{}, 0, 7)
	args = append(args, "xpending", a.Stream, a.Group, a.Start, a.End, a.Count)
	if a.Consumer != "" {
		args = append(args, a.Consumer)
	}
	cmd := NewXPendingExtCmd(ctx, args...)
	_ = c(ctx, cmd)
	return cmd
}

type XClaimArgs struct {
	Stream   string
	Group    string
	Consumer string
	MinIdle  time.Duration
	Messages []string
}

func (c cmdable) XClaim(ctx context.Context, a *XClaimArgs) *XMessageSliceCmd {
	args := xClaimArgs(a)
	cmd := NewXMessageSliceCmd(ctx, args...)
	_ = c(ctx, cmd)
	return cmd
}

func (c cmdable) XClaimJustID(ctx context.Context, a *XClaimArgs) *StringSliceCmd {
	args := xClaimArgs(a)
	args = append(args, "justid")
	cmd := NewStringSliceCmd(ctx, args...)
	_ = c(ctx, cmd)
	return cmd
}

func xClaimArgs(a *XClaimArgs) []interface{} {
	args := make([]interface{}, 0, 4+len(a.Messages))
	args = append(args,
		"xclaim",
		a.Stream,
		a.Group, a.Consumer,
		int64(a.MinIdle/time.Millisecond))
	for _, id := range a.Messages {
		args = append(args, id)
	}
	return args
}

func (c cmdable) XTrim(ctx context.Context, key string, maxLen int64) *IntCmd {
	cmd := NewIntCmd(ctx, "xtrim", key, "maxlen", maxLen)
	_ = c(ctx, cmd)
	return cmd
}

func (c cmdable) XTrimApprox(ctx context.Context, key string, maxLen int64) *IntCmd {
	cmd := NewIntCmd(ctx, "xtrim", key, "maxlen", "~", maxLen)
	_ = c(ctx, cmd)
	return cmd
}

func (c cmdable) XInfoGroups(ctx context.Context, key string) *XInfoGroupsCmd {
	cmd := NewXInfoGroupsCmd(ctx, key)
	_ = c(ctx, cmd)
	return cmd
}

//------------------------------------------------------------------------------

// Z represents sorted set member.
type Z struct {
	Score  float64
	Member interface{}
}

// ZWithKey represents sorted set member including the name of the key where it was popped.
type ZWithKey struct {
	Z
	Key string
}

// ZStore is used as an arg to ZInterStore and ZUnionStore.
type ZStore struct {
	Keys    []string
	Weights []float64
	// Can be SUM, MIN or MAX.
	Aggregate string
}

// Redis `BZPOPMAX key [key ...] timeout` command.
func (c cmdable) BZPopMax(ctx context.Context, timeout time.Duration, keys ...string) *ZWithKeyCmd {
	args := make([]interface{}, 1+len(keys)+1)
	args[0] = "bzpopmax"
	for i, key := range keys {
		args[1+i] = key
	}
	args[len(args)-1] = formatSec(timeout)
	cmd := NewZWithKeyCmd(ctx, args...)
	cmd.setReadTimeout(timeout)
	_ = c(ctx, cmd)
	return cmd
}

// Redis `BZPOPMIN key [key ...] timeout` command.
func (c cmdable) BZPopMin(ctx context.Context, timeout time.Duration, keys ...string) *ZWithKeyCmd {
	args := make([]interface{}, 1+len(keys)+1)
	args[0] = "bzpopmin"
	for i, key := range keys {
		args[1+i] = key
	}
	args[len(args)-1] = formatSec(timeout)
	cmd := NewZWithKeyCmd(ctx, args...)
	cmd.setReadTimeout(timeout)
	_ = c(ctx, cmd)
	return cmd
}

func (c cmdable) zAdd(ctx context.Context, a []interface{}, n int, members ...*Z) *IntCmd {
	for i, m := range members {
		a[n+2*i] = m.Score
		a[n+2*i+1] = m.Member
	}
	cmd := NewIntCmd(ctx, a...)
	_ = c(ctx, cmd)
	return cmd
}

// Redis `ZADD key score member [score member ...]` command.
func (c cmdable) ZAdd(ctx context.Context, key string, members ...*Z) *IntCmd {
	const n = 2
	a := make([]interface{}, n+2*len(members))
	a[0], a[1] = "zadd", key
	return c.zAdd(ctx, a, n, members...)
}

// Redis `ZADD key NX score member [score member ...]` command.
func (c cmdable) ZAddNX(ctx context.Context, key string, members ...*Z) *IntCmd {
	const n = 3
	a := make([]interface{}, n+2*len(members))
	a[0], a[1], a[2] = "zadd", key, "nx"
	return c.zAdd(ctx, a, n, members...)
}

// Redis `ZADD key XX score member [score member ...]` command.
func (c cmdable) ZAddXX(ctx context.Context, key string, members ...*Z) *IntCmd {
	const n = 3
	a := make([]interface{}, n+2*len(members))
	a[0], a[1], a[2] = "zadd", key, "xx"
	return c.zAdd(ctx, a, n, members...)
}

// Redis `ZADD key CH score member [score member ...]` command.
func (c cmdable) ZAddCh(ctx context.Context, key string, members ...*Z) *IntCmd {
	const n = 3
	a := make([]interface{}, n+2*len(members))
	a[0], a[1], a[2] = "zadd", key, "ch"
	return c.zAdd(ctx, a, n, members...)
}

// Redis `ZADD key NX CH score member [score member ...]` command.
func (c cmdable) ZAddNXCh(ctx context.Context, key string, members ...*Z) *IntCmd {
	const n = 4
	a := make([]interface{}, n+2*len(members))
	a[0], a[1], a[2], a[3] = "zadd", key, "nx", "ch"
	return c.zAdd(ctx, a, n, members...)
}

// Redis `ZADD key XX CH score member [score member ...]` command.
func (c cmdable) ZAddXXCh(ctx context.Context, key string, members ...*Z) *IntCmd {
	const n = 4
	a := make([]interface{}, n+2*len(members))
	a[0], a[1], a[2], a[3] = "zadd", key, "xx", "ch"
	return c.zAdd(ctx, a, n, members...)
}

func (c cmdable) zIncr(ctx context.Context, a []interface{}, n int, members ...*Z) *FloatCmd {
	for i, m := range members {
		a[n+2*i] = m.Score
		a[n+2*i+1] = m.Member
	}
	cmd := NewFloatCmd(ctx, a...)
	_ = c(ctx, cmd)
	return cmd
}

// Redis `ZADD key INCR score member` command.
func (c cmdable) ZIncr(ctx context.Context, key string, member *Z) *FloatCmd {
	const n = 3
	a := make([]interface{}, n+2)
	a[0], a[1], a[2] = "zadd", key, "incr"
	return c.zIncr(ctx, a, n, member)
}

// Redis `ZADD key NX INCR score member` command.
func (c cmdable) ZIncrNX(ctx context.Context, key string, member *Z) *FloatCmd {
	const n = 4
	a := make([]interface{}, n+2)
	a[0], a[1], a[2], a[3] = "zadd", key, "incr", "nx"
	return c.zIncr(ctx, a, n, member)
}

// Redis `ZADD key XX INCR score member` command.
func (c cmdable) ZIncrXX(ctx context.Context, key string, member *Z) *FloatCmd {
	const n = 4
	a := make([]interface{}, n+2)
	a[0], a[1], a[2], a[3] = "zadd", key, "incr", "xx"
	return c.zIncr(ctx, a, n, member)
}

func (c cmdable) ZCard(ctx context.Context, key string) *IntCmd {
	cmd := NewIntCmd(ctx, "zcard", key)
	_ = c(ctx, cmd)
	return cmd
}

func (c cmdable) ZCount(ctx context.Context, key, min, max string) *IntCmd {
	cmd := NewIntCmd(ctx, "zcount", key, min, max)
	_ = c(ctx, cmd)
	return cmd
}

func (c cmdable) ZLexCount(ctx context.Context, key, min, max string) *IntCmd {
	cmd := NewIntCmd(ctx, "zlexcount", key, min, max)
	_ = c(ctx, cmd)
	return cmd
}

func (c cmdable) ZIncrBy(ctx context.Context, key string, increment float64, member string) *FloatCmd {
	cmd := NewFloatCmd(ctx, "zincrby", key, increment, member)
	_ = c(ctx, cmd)
	return cmd
}

func (c cmdable) ZInterStore(ctx context.Context, destination string, store *ZStore) *IntCmd {
	args := make([]interface{}, 3+len(store.Keys))
	args[0] = "zinterstore"
	args[1] = destination
	args[2] = len(store.Keys)
	for i, key := range store.Keys {
		args[3+i] = key
	}
	if len(store.Weights) > 0 {
		args = append(args, "weights")
		for _, weight := range store.Weights {
			args = append(args, weight)
		}
	}
	if store.Aggregate != "" {
		args = append(args, "aggregate", store.Aggregate)
	}
	cmd := NewIntCmd(ctx, args...)
	_ = c(ctx, cmd)
	return cmd
}

func (c cmdable) ZPopMax(ctx context.Context, key string, count ...int64) *ZSliceCmd {
	args := []interface{}{
		"zpopmax",
		key,
	}

	switch len(count) {
	case 0:
		break
	case 1:
		args = append(args, count[0])
	default:
		panic("too many arguments")
	}

	cmd := NewZSliceCmd(ctx, args...)
	_ = c(ctx, cmd)
	return cmd
}

func (c cmdable) ZPopMin(ctx context.Context, key string, count ...int64) *ZSliceCmd {
	args := []interface{}{
		"zpopmin",
		key,
	}

	switch len(count) {
	case 0:
		break
	case 1:
		args = append(args, count[0])
	default:
		panic("too many arguments")
	}

	cmd := NewZSliceCmd(ctx, args...)
	_ = c(ctx, cmd)
	return cmd
}

func (c cmdable) zRange(ctx context.Context, key string, start, stop int64, withScores bool) *StringSliceCmd {
	args := []interface{}{
		"zrange",
		key,
		start,
		stop,
	}
	if withScores {
		args = append(args, "withscores")
	}
	cmd := NewStringSliceCmd(ctx, args...)
	_ = c(ctx, cmd)
	return cmd
}

func (c cmdable) ZRange(ctx context.Context, key string, start, stop int64) *StringSliceCmd {
	return c.zRange(ctx, key, start, stop, false)
}

func (c cmdable) ZRangeWithScores(ctx context.Context, key string, start, stop int64) *ZSliceCmd {
	cmd := NewZSliceCmd(ctx, "zrange", key, start, stop, "withscores")
	_ = c(ctx, cmd)
	return cmd
}

type ZRangeBy struct {
	Min, Max      string
	Offset, Count int64
}

func (c cmdable) zRangeBy(ctx context.Context, zcmd, key string, opt *ZRangeBy, withScores bool) *StringSliceCmd {
	args := []interface{}{zcmd, key, opt.Min, opt.Max}
	if withScores {
		args = append(args, "withscores")
	}
	if opt.Offset != 0 || opt.Count != 0 {
		args = append(
			args,
			"limit",
			opt.Offset,
			opt.Count,
		)
	}
	cmd := NewStringSliceCmd(ctx, args...)
	_ = c(ctx, cmd)
	return cmd
}

func (c cmdable) ZRangeByScore(ctx context.Context, key string, opt *ZRangeBy) *StringSliceCmd {
	return c.zRangeBy(ctx, "zrangebyscore", key, opt, false)
}

func (c cmdable) ZRangeByLex(ctx context.Context, key string, opt *ZRangeBy) *StringSliceCmd {
	return c.zRangeBy(ctx, "zrangebylex", key, opt, false)
}

func (c cmdable) ZRangeByScoreWithScores(ctx context.Context, key string, opt *ZRangeBy) *ZSliceCmd {
	args := []interface{}{"zrangebyscore", key, opt.Min, opt.Max, "withscores"}
	if opt.Offset != 0 || opt.Count != 0 {
		args = append(
			args,
			"limit",
			opt.Offset,
			opt.Count,
		)
	}
	cmd := NewZSliceCmd(ctx, args...)
	_ = c(ctx, cmd)
	return cmd
}

func (c cmdable) ZRank(ctx context.Context, key, member string) *IntCmd {
	cmd := NewIntCmd(ctx, "zrank", key, member)
	_ = c(ctx, cmd)
	return cmd
}

func (c cmdable) ZRem(ctx context.Context, key string, members ...interface{}) *IntCmd {
	args := make([]interface{}, 2, 2+len(members))
	args[0] = "zrem"
	args[1] = key
	args = appendArgs(args, members)
	cmd := NewIntCmd(ctx, args...)
	_ = c(ctx, cmd)
	return cmd
}

func (c cmdable) ZRemRangeByRank(ctx context.Context, key string, start, stop int64) *IntCmd {
	cmd := NewIntCmd(
		ctx,
		"zremrangebyrank",
		key,
		start,
		stop,
	)
	_ = c(ctx, cmd)
	return cmd
}

func (c cmdable) ZRemRangeByScore(ctx context.Context, key, min, max string) *IntCmd {
	cmd := NewIntCmd(ctx, "zremrangebyscore", key, min, max)
	_ = c(ctx, cmd)
	return cmd
}

func (c cmdable) ZRemRangeByLex(ctx context.Context, key, min, max string) *IntCmd {
	cmd := NewIntCmd(ctx, "zremrangebylex", key, min, max)
	_ = c(ctx, cmd)
	return cmd
}

func (c cmdable) ZRevRange(ctx context.Context, key string, start, stop int64) *StringSliceCmd {
	cmd := NewStringSliceCmd(ctx, "zrevrange", key, start, stop)
	_ = c(ctx, cmd)
	return cmd
}

func (c cmdable) ZRevRangeWithScores(ctx context.Context, key string, start, stop int64) *ZSliceCmd {
	cmd := NewZSliceCmd(ctx, "zrevrange", key, start, stop, "withscores")
	_ = c(ctx, cmd)
	return cmd
}

func (c cmdable) zRevRangeBy(ctx context.Context, zcmd, key string, opt *ZRangeBy) *StringSliceCmd {
	args := []interface{}{zcmd, key, opt.Max, opt.Min}
	if opt.Offset != 0 || opt.Count != 0 {
		args = append(
			args,
			"limit",
			opt.Offset,
			opt.Count,
		)
	}
	cmd := NewStringSliceCmd(ctx, args...)
	_ = c(ctx, cmd)
	return cmd
}

func (c cmdable) ZRevRangeByScore(ctx context.Context, key string, opt *ZRangeBy) *StringSliceCmd {
	return c.zRevRangeBy(ctx, "zrevrangebyscore", key, opt)
}

func (c cmdable) ZRevRangeByLex(ctx context.Context, key string, opt *ZRangeBy) *StringSliceCmd {
	return c.zRevRangeBy(ctx, "zrevrangebylex", key, opt)
}

func (c cmdable) ZRevRangeByScoreWithScores(ctx context.Context, key string, opt *ZRangeBy) *ZSliceCmd {
	args := []interface{}{"zrevrangebyscore", key, opt.Max, opt.Min, "withscores"}
	if opt.Offset != 0 || opt.Count != 0 {
		args = append(
			args,
			"limit",
			opt.Offset,
			opt.Count,
		)
	}
	cmd := NewZSliceCmd(ctx, args...)
	_ = c(ctx, cmd)
	return cmd
}

func (c cmdable) ZRevRank(ctx context.Context, key, member string) *IntCmd {
	cmd := NewIntCmd(ctx, "zrevrank", key, member)
	_ = c(ctx, cmd)
	return cmd
}

func (c cmdable) ZScore(ctx context.Context, key, member string) *FloatCmd {
	cmd := NewFloatCmd(ctx, "zscore", key, member)
	_ = c(ctx, cmd)
	return cmd
}

func (c cmdable) ZUnionStore(ctx context.Context, dest string, store *ZStore) *IntCmd {
	args := make([]interface{}, 3+len(store.Keys))
	args[0] = "zunionstore"
	args[1] = dest
	args[2] = len(store.Keys)
	for i, key := range store.Keys {
		args[3+i] = key
	}
	if len(store.Weights) > 0 {
		args = append(args, "weights")
		for _, weight := range store.Weights {
			args = append(args, weight)
		}
	}
	if store.Aggregate != "" {
		args = append(args, "aggregate", store.Aggregate)
	}
	cmd := NewIntCmd(ctx, args...)
	_ = c(ctx, cmd)
	return cmd
}

//------------------------------------------------------------------------------

func (c cmdable) PFAdd(ctx context.Context, key string, els ...interface{}) *IntCmd {
	args := make([]interface{}, 2, 2+len(els))
	args[0] = "pfadd"
	args[1] = key
	args = appendArgs(args, els)
	cmd := NewIntCmd(ctx, args...)
	_ = c(ctx, cmd)
	return cmd
}

func (c cmdable) PFCount(ctx context.Context, keys ...string) *IntCmd {
	args := make([]interface{}, 1+len(keys))
	args[0] = "pfcount"
	for i, key := range keys {
		args[1+i] = key
	}
	cmd := NewIntCmd(ctx, args...)
	_ = c(ctx, cmd)
	return cmd
}

func (c cmdable) PFMerge(ctx context.Context, dest string, keys ...string) *StatusCmd {
	args := make([]interface{}, 2+len(keys))
	args[0] = "pfmerge"
	args[1] = dest
	for i, key := range keys {
		args[2+i] = key
	}
	cmd := NewStatusCmd(ctx, args...)
	_ = c(ctx, cmd)
	return cmd
}

//------------------------------------------------------------------------------

func (c cmdable) BgRewriteAOF(ctx context.Context) *StatusCmd {
	cmd := NewStatusCmd(ctx, "bgrewriteaof")
	_ = c(ctx, cmd)
	return cmd
}

func (c cmdable) BgSave(ctx context.Context) *StatusCmd {
	cmd := NewStatusCmd(ctx, "bgsave")
	_ = c(ctx, cmd)
	return cmd
}

func (c cmdable) ClientKill(ctx context.Context, ipPort string) *StatusCmd {
	cmd := NewStatusCmd(ctx, "client", "kill", ipPort)
	_ = c(ctx, cmd)
	return cmd
}

// ClientKillByFilter is new style syntax, while the ClientKill is old
// CLIENT KILL <option> [value] ... <option> [value]
func (c cmdable) ClientKillByFilter(ctx context.Context, keys ...string) *IntCmd {
	args := make([]interface{}, 2+len(keys))
	args[0] = "client"
	args[1] = "kill"
	for i, key := range keys {
		args[2+i] = key
	}
	cmd := NewIntCmd(ctx, args...)
	_ = c(ctx, cmd)
	return cmd
}

func (c cmdable) ClientList(ctx context.Context) *StringCmd {
	cmd := NewStringCmd(ctx, "client", "list")
	_ = c(ctx, cmd)
	return cmd
}

func (c cmdable) ClientPause(ctx context.Context, dur time.Duration) *BoolCmd {
	cmd := NewBoolCmd(ctx, "client", "pause", formatMs(dur))
	_ = c(ctx, cmd)
	return cmd
}

func (c cmdable) ClientID(ctx context.Context) *IntCmd {
	cmd := NewIntCmd(ctx, "client", "id")
	_ = c(ctx, cmd)
	return cmd
}

func (c cmdable) ClientUnblock(ctx context.Context, id int64) *IntCmd {
	cmd := NewIntCmd(ctx, "client", "unblock", id)
	_ = c(ctx, cmd)
	return cmd
}

func (c cmdable) ClientUnblockWithError(ctx context.Context, id int64) *IntCmd {
	cmd := NewIntCmd(ctx, "client", "unblock", id, "error")
	_ = c(ctx, cmd)
	return cmd
}

func (c cmdable) ConfigGet(ctx context.Context, parameter string) *SliceCmd {
	cmd := NewSliceCmd(ctx, "config", "get", parameter)
	_ = c(ctx, cmd)
	return cmd
}

func (c cmdable) ConfigResetStat(ctx context.Context) *StatusCmd {
	cmd := NewStatusCmd(ctx, "config", "resetstat")
	_ = c(ctx, cmd)
	return cmd
}

func (c cmdable) ConfigSet(ctx context.Context, parameter, value string) *StatusCmd {
	cmd := NewStatusCmd(ctx, "config", "set", parameter, value)
	_ = c(ctx, cmd)
	return cmd
}

func (c cmdable) ConfigRewrite(ctx context.Context) *StatusCmd {
	cmd := NewStatusCmd(ctx, "config", "rewrite")
	_ = c(ctx, cmd)
	return cmd
}

func (c cmdable) DBSize(ctx context.Context) *IntCmd {
	cmd := NewIntCmd(ctx, "dbsize")
	_ = c(ctx, cmd)
	return cmd
}

func (c cmdable) FlushAll(ctx context.Context) *StatusCmd {
	cmd := NewStatusCmd(ctx, "flushall")
	_ = c(ctx, cmd)
	return cmd
}

func (c cmdable) FlushAllAsync(ctx context.Context) *StatusCmd {
	cmd := NewStatusCmd(ctx, "flushall", "async")
	_ = c(ctx, cmd)
	return cmd
}

func (c cmdable) FlushDB(ctx context.Context) *StatusCmd {
	cmd := NewStatusCmd(ctx, "flushdb")
	_ = c(ctx, cmd)
	return cmd
}

func (c cmdable) FlushDBAsync(ctx context.Context) *StatusCmd {
	cmd := NewStatusCmd(ctx, "flushdb", "async")
	_ = c(ctx, cmd)
	return cmd
}

func (c cmdable) Info(ctx context.Context, section ...string) *StringCmd {
	args := []interface{}{"info"}
	if len(section) > 0 {
		args = append(args, section[0])
	}
	cmd := NewStringCmd(ctx, args...)
	_ = c(ctx, cmd)
	return cmd
}

func (c cmdable) LastSave(ctx context.Context) *IntCmd {
	cmd := NewIntCmd(ctx, "lastsave")
	_ = c(ctx, cmd)
	return cmd
}

func (c cmdable) Save(ctx context.Context) *StatusCmd {
	cmd := NewStatusCmd(ctx, "save")
	_ = c(ctx, cmd)
	return cmd
}

func (c cmdable) shutdown(ctx context.Context, modifier string) *StatusCmd {
	var args []interface{}
	if modifier == "" {
		args = []interface{}{"shutdown"}
	} else {
		args = []interface{}{"shutdown", modifier}
	}
	cmd := NewStatusCmd(ctx, args...)
	_ = c(ctx, cmd)
	if err := cmd.Err(); err != nil {
		if err == io.EOF {
			// Server quit as expected.
			cmd.err = nil
		}
	} else {
		// Server did not quit. String reply contains the reason.
		cmd.err = errors.New(cmd.val)
		cmd.val = ""
	}
	return cmd
}

func (c cmdable) Shutdown(ctx context.Context) *StatusCmd {
	return c.shutdown(ctx, "")
}

func (c cmdable) ShutdownSave(ctx context.Context) *StatusCmd {
	return c.shutdown(ctx, "save")
}

func (c cmdable) ShutdownNoSave(ctx context.Context) *StatusCmd {
	return c.shutdown(ctx, "nosave")
}

func (c cmdable) SlaveOf(ctx context.Context, host, port string) *StatusCmd {
	cmd := NewStatusCmd(ctx, "slaveof", host, port)
	_ = c(ctx, cmd)
	return cmd
}

func (c cmdable) SlowLog(ctx context.Context) {
	panic("not implemented")
}

func (c cmdable) Sync(ctx context.Context) {
	panic("not implemented")
}

func (c cmdable) Time(ctx context.Context) *TimeCmd {
	cmd := NewTimeCmd(ctx, "time")
	_ = c(ctx, cmd)
	return cmd
}

func (c cmdable) DebugObject(ctx context.Context, key string) *StringCmd {
	cmd := NewStringCmd(ctx, "debug", "object", key)
	_ = c(ctx, cmd)
	return cmd
}

func (c cmdable) ReadOnly(ctx context.Context) *StatusCmd {
	cmd := NewStatusCmd(ctx, "readonly")
	_ = c(ctx, cmd)
	return cmd
}

func (c cmdable) ReadWrite(ctx context.Context) *StatusCmd {
	cmd := NewStatusCmd(ctx, "readwrite")
	_ = c(ctx, cmd)
	return cmd
}

func (c cmdable) MemoryUsage(ctx context.Context, key string, samples ...int) *IntCmd {
	args := []interface{}{"memory", "usage", key}
	if len(samples) > 0 {
		if len(samples) != 1 {
			panic("MemoryUsage expects single sample count")
		}
		args = append(args, "SAMPLES", samples[0])
	}
	cmd := NewIntCmd(ctx, args...)
	_ = c(ctx, cmd)
	return cmd
}

//------------------------------------------------------------------------------

func (c cmdable) Eval(ctx context.Context, script string, keys []string, args ...interface{}) *Cmd {
	cmdArgs := make([]interface{}, 3+len(keys), 3+len(keys)+len(args))
	cmdArgs[0] = "eval"
	cmdArgs[1] = script
	cmdArgs[2] = len(keys)
	for i, key := range keys {
		cmdArgs[3+i] = key
	}
	cmdArgs = appendArgs(cmdArgs, args)
	cmd := NewCmd(ctx, cmdArgs...)
	_ = c(ctx, cmd)
	return cmd
}

func (c cmdable) EvalSha(ctx context.Context, sha1 string, keys []string, args ...interface{}) *Cmd {
	cmdArgs := make([]interface{}, 3+len(keys), 3+len(keys)+len(args))
	cmdArgs[0] = "evalsha"
	cmdArgs[1] = sha1
	cmdArgs[2] = len(keys)
	for i, key := range keys {
		cmdArgs[3+i] = key
	}
	cmdArgs = appendArgs(cmdArgs, args)
	cmd := NewCmd(ctx, cmdArgs...)
	_ = c(ctx, cmd)
	return cmd
}

func (c cmdable) ScriptExists(ctx context.Context, hashes ...string) *BoolSliceCmd {
	args := make([]interface{}, 2+len(hashes))
	args[0] = "script"
	args[1] = "exists"
	for i, hash := range hashes {
		args[2+i] = hash
	}
	cmd := NewBoolSliceCmd(ctx, args...)
	_ = c(ctx, cmd)
	return cmd
}

func (c cmdable) ScriptFlush(ctx context.Context) *StatusCmd {
	cmd := NewStatusCmd(ctx, "script", "flush")
	_ = c(ctx, cmd)
	return cmd
}

func (c cmdable) ScriptKill(ctx context.Context) *StatusCmd {
	cmd := NewStatusCmd(ctx, "script", "kill")
	_ = c(ctx, cmd)
	return cmd
}

func (c cmdable) ScriptLoad(ctx context.Context, script string) *StringCmd {
	cmd := NewStringCmd(ctx, "script", "load", script)
	_ = c(ctx, cmd)
	return cmd
}

//------------------------------------------------------------------------------

// Publish posts the message to the channel.
func (c cmdable) Publish(ctx context.Context, channel string, message interface{}) *IntCmd {
	cmd := NewIntCmd(ctx, "publish", channel, message)
	_ = c(ctx, cmd)
	return cmd
}

func (c cmdable) PubSubChannels(ctx context.Context, pattern string) *StringSliceCmd {
	args := []interface{}{"pubsub", "channels"}
	if pattern != "*" {
		args = append(args, pattern)
	}
	cmd := NewStringSliceCmd(ctx, args...)
	_ = c(ctx, cmd)
	return cmd
}

func (c cmdable) PubSubNumSub(ctx context.Context, channels ...string) *StringIntMapCmd {
	args := make([]interface{}, 2+len(channels))
	args[0] = "pubsub"
	args[1] = "numsub"
	for i, channel := range channels {
		args[2+i] = channel
	}
	cmd := NewStringIntMapCmd(ctx, args...)
	_ = c(ctx, cmd)
	return cmd
}

func (c cmdable) PubSubNumPat(ctx context.Context) *IntCmd {
	cmd := NewIntCmd(ctx, "pubsub", "numpat")
	_ = c(ctx, cmd)
	return cmd
}

//------------------------------------------------------------------------------

func (c cmdable) ClusterSlots(ctx context.Context) *ClusterSlotsCmd {
	cmd := NewClusterSlotsCmd(ctx, "cluster", "slots")
	_ = c(ctx, cmd)
	return cmd
}

func (c cmdable) ClusterNodes(ctx context.Context) *StringCmd {
	cmd := NewStringCmd(ctx, "cluster", "nodes")
	_ = c(ctx, cmd)
	return cmd
}

func (c cmdable) ClusterMeet(ctx context.Context, host, port string) *StatusCmd {
	cmd := NewStatusCmd(ctx, "cluster", "meet", host, port)
	_ = c(ctx, cmd)
	return cmd
}

func (c cmdable) ClusterForget(ctx context.Context, nodeID string) *StatusCmd {
	cmd := NewStatusCmd(ctx, "cluster", "forget", nodeID)
	_ = c(ctx, cmd)
	return cmd
}

func (c cmdable) ClusterReplicate(ctx context.Context, nodeID string) *StatusCmd {
	cmd := NewStatusCmd(ctx, "cluster", "replicate", nodeID)
	_ = c(ctx, cmd)
	return cmd
}

func (c cmdable) ClusterResetSoft(ctx context.Context) *StatusCmd {
	cmd := NewStatusCmd(ctx, "cluster", "reset", "soft")
	_ = c(ctx, cmd)
	return cmd
}

func (c cmdable) ClusterResetHard(ctx context.Context) *StatusCmd {
	cmd := NewStatusCmd(ctx, "cluster", "reset", "hard")
	_ = c(ctx, cmd)
	return cmd
}

func (c cmdable) ClusterInfo(ctx context.Context) *StringCmd {
	cmd := NewStringCmd(ctx, "cluster", "info")
	_ = c(ctx, cmd)
	return cmd
}

func (c cmdable) ClusterKeySlot(ctx context.Context, key string) *IntCmd {
	cmd := NewIntCmd(ctx, "cluster", "keyslot", key)
	_ = c(ctx, cmd)
	return cmd
}

func (c cmdable) ClusterGetKeysInSlot(ctx context.Context, slot int, count int) *StringSliceCmd {
	cmd := NewStringSliceCmd(ctx, "cluster", "getkeysinslot", slot, count)
	_ = c(ctx, cmd)
	return cmd
}

func (c cmdable) ClusterCountFailureReports(ctx context.Context, nodeID string) *IntCmd {
	cmd := NewIntCmd(ctx, "cluster", "count-failure-reports", nodeID)
	_ = c(ctx, cmd)
	return cmd
}

func (c cmdable) ClusterCountKeysInSlot(ctx context.Context, slot int) *IntCmd {
	cmd := NewIntCmd(ctx, "cluster", "countkeysinslot", slot)
	_ = c(ctx, cmd)
	return cmd
}

func (c cmdable) ClusterDelSlots(ctx context.Context, slots ...int) *StatusCmd {
	args := make([]interface{}, 2+len(slots))
	args[0] = "cluster"
	args[1] = "delslots"
	for i, slot := range slots {
		args[2+i] = slot
	}
	cmd := NewStatusCmd(ctx, args...)
	_ = c(ctx, cmd)
	return cmd
}

func (c cmdable) ClusterDelSlotsRange(ctx context.Context, min, max int) *StatusCmd {
	size := max - min + 1
	slots := make([]int, size)
	for i := 0; i < size; i++ {
		slots[i] = min + i
	}
	return c.ClusterDelSlots(ctx, slots...)
}

func (c cmdable) ClusterSaveConfig(ctx context.Context) *StatusCmd {
	cmd := NewStatusCmd(ctx, "cluster", "saveconfig")
	_ = c(ctx, cmd)
	return cmd
}

func (c cmdable) ClusterSlaves(ctx context.Context, nodeID string) *StringSliceCmd {
	cmd := NewStringSliceCmd(ctx, "cluster", "slaves", nodeID)
	_ = c(ctx, cmd)
	return cmd
}

func (c cmdable) ClusterFailover(ctx context.Context) *StatusCmd {
	cmd := NewStatusCmd(ctx, "cluster", "failover")
	_ = c(ctx, cmd)
	return cmd
}

func (c cmdable) ClusterAddSlots(ctx context.Context, slots ...int) *StatusCmd {
	args := make([]interface{}, 2+len(slots))
	args[0] = "cluster"
	args[1] = "addslots"
	for i, num := range slots {
		args[2+i] = num
	}
	cmd := NewStatusCmd(ctx, args...)
	_ = c(ctx, cmd)
	return cmd
}

func (c cmdable) ClusterAddSlotsRange(ctx context.Context, min, max int) *StatusCmd {
	size := max - min + 1
	slots := make([]int, size)
	for i := 0; i < size; i++ {
		slots[i] = min + i
	}
	return c.ClusterAddSlots(ctx, slots...)
}

//------------------------------------------------------------------------------

func (c cmdable) GeoAdd(ctx context.Context, key string, geoLocation ...*GeoLocation) *IntCmd {
	args := make([]interface{}, 2+3*len(geoLocation))
	args[0] = "geoadd"
	args[1] = key
	for i, eachLoc := range geoLocation {
		args[2+3*i] = eachLoc.Longitude
		args[2+3*i+1] = eachLoc.Latitude
		args[2+3*i+2] = eachLoc.Name
	}
	cmd := NewIntCmd(ctx, args...)
	_ = c(ctx, cmd)
	return cmd
}

// GeoRadius is a read-only GEORADIUS_RO command.
func (c cmdable) GeoRadius(
	ctx context.Context, key string, longitude, latitude float64, query *GeoRadiusQuery,
) *GeoLocationCmd {
	cmd := NewGeoLocationCmd(ctx, query, "georadius_ro", key, longitude, latitude)
	if query.Store != "" || query.StoreDist != "" {
		cmd.SetErr(errors.New("GeoRadius does not support Store or StoreDist"))
		return cmd
	}
	_ = c(ctx, cmd)
	return cmd
}

// GeoRadiusStore is a writing GEORADIUS command.
func (c cmdable) GeoRadiusStore(
	ctx context.Context, key string, longitude, latitude float64, query *GeoRadiusQuery,
) *IntCmd {
	args := geoLocationArgs(query, "georadius", key, longitude, latitude)
	cmd := NewIntCmd(ctx, args...)
	if query.Store == "" && query.StoreDist == "" {
		cmd.SetErr(errors.New("GeoRadiusStore requires Store or StoreDist"))
		return cmd
	}
	_ = c(ctx, cmd)
	return cmd
}

// GeoRadius is a read-only GEORADIUSBYMEMBER_RO command.
func (c cmdable) GeoRadiusByMember(
	ctx context.Context, key, member string, query *GeoRadiusQuery,
) *GeoLocationCmd {
	cmd := NewGeoLocationCmd(ctx, query, "georadiusbymember_ro", key, member)
	if query.Store != "" || query.StoreDist != "" {
		cmd.SetErr(errors.New("GeoRadiusByMember does not support Store or StoreDist"))
		return cmd
	}
	_ = c(ctx, cmd)
	return cmd
}

// GeoRadiusByMemberStore is a writing GEORADIUSBYMEMBER command.
func (c cmdable) GeoRadiusByMemberStore(
	ctx context.Context, key, member string, query *GeoRadiusQuery,
) *IntCmd {
	args := geoLocationArgs(query, "georadiusbymember", key, member)
	cmd := NewIntCmd(ctx, args...)
	if query.Store == "" && query.StoreDist == "" {
		cmd.SetErr(errors.New("GeoRadiusByMemberStore requires Store or StoreDist"))
		return cmd
	}
	_ = c(ctx, cmd)
	return cmd
}

func (c cmdable) GeoDist(
	ctx context.Context, key string, member1, member2, unit string,
) *FloatCmd {
	if unit == "" {
		unit = "km"
	}
	cmd := NewFloatCmd(ctx, "geodist", key, member1, member2, unit)
	_ = c(ctx, cmd)
	return cmd
}

func (c cmdable) GeoHash(ctx context.Context, key string, members ...string) *StringSliceCmd {
	args := make([]interface{}, 2+len(members))
	args[0] = "geohash"
	args[1] = key
	for i, member := range members {
		args[2+i] = member
	}
	cmd := NewStringSliceCmd(ctx, args...)
	_ = c(ctx, cmd)
	return cmd
}

func (c cmdable) GeoPos(ctx context.Context, key string, members ...string) *GeoPosCmd {
	args := make([]interface{}, 2+len(members))
	args[0] = "geopos"
	args[1] = key
	for i, member := range members {
		args[2+i] = member
	}
	cmd := NewGeoPosCmd(ctx, args...)
	_ = c(ctx, cmd)
	return cmd
}<|MERGE_RESOLUTION|>--- conflicted
+++ resolved
@@ -315,18 +315,11 @@
 
 type StatefulCmdable interface {
 	Cmdable
-<<<<<<< HEAD
-	Auth(password string) *StatusCmd
-	AuthACL(username, password string) *StatusCmd
-	Select(index int) *StatusCmd
-	SwapDB(index1, index2 int) *StatusCmd
-	ClientSetName(name string) *BoolCmd
-=======
 	Auth(ctx context.Context, password string) *StatusCmd
+	AuthACL(ctx context.Context, username, password string) *StatusCmd
 	Select(ctx context.Context, index int) *StatusCmd
 	SwapDB(ctx context.Context, index1, index2 int) *StatusCmd
 	ClientSetName(ctx context.Context, name string) *BoolCmd
->>>>>>> b0b5d030
 }
 
 var _ Cmdable = (*Client)(nil)
@@ -346,7 +339,6 @@
 	return cmd
 }
 
-<<<<<<< HEAD
 // Perform an AUTH command, using the given user and pass.
 // Should be used to authenticate the current connection with one of the connections defined in the ACL list
 // when connecting to a Redis 6.0 instance, or greater, that is using the Redis ACL system.
@@ -356,14 +348,9 @@
 	return cmd
 }
 
-func (c cmdable) Echo(message interface{}) *StringCmd {
-	cmd := NewStringCmd("echo", message)
-	_ = c(cmd)
-=======
 func (c cmdable) Wait(ctx context.Context, numSlaves int, timeout time.Duration) *IntCmd {
 	cmd := NewIntCmd(ctx, "wait", numSlaves, int(timeout/time.Millisecond))
 	_ = c(ctx, cmd)
->>>>>>> b0b5d030
 	return cmd
 }
 
